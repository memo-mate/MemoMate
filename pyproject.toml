[project]
name = "MemoMate"
version = "0.1.0"
description = "MemoMate is a RAG application that allows you to manage your notes and tasks."
readme = "README.md"
requires-python = ">=3.12"
dependencies = [
    "httpx[socks]>=0.28.1",
    "huggingface-hub>=0.29.1",
    "langchain>=0.3.19",
    "langchain-community>=0.3.18",
    "langchain-huggingface>=0.1.2",
    "langchain-ollama>=0.2.3",
    "langchain-openai>=0.3.7",
    "langgraph>=0.3.2",
    "pandas>=2.2.3",
    "pymupdf>=1.25.3",
    "rich>=13.9.4",
    "tavily-python>=0.5.1",
    "unstructured[md]>=0.16.23",
    "python-docx>=1.1.2",
    "docx2txt>=0.9",
    # web
    "fastapi[standard]<1.0.0,>=0.114.2",
    "python-multipart<1.0.0,>=0.0.7",
    "email-validator<3.0.0.0,>=2.1.0.post1",
    "passlib[bcrypt]<2.0.0,>=1.7.4",
    "tenacity>=8.2.3,<10.0.0",
    "pydantic>2.0",
    "emails<1.0,>=0.6",
    "jinja2<4.0.0,>=3.1.4",
    "alembic<2.0.0,>=1.12.1",
    "httpx<1.0.0,>=0.25.1",
    "psycopg[binary]<4.0.0,>=3.1.13",
    "sqlmodel<1.0.0,>=0.0.21",
    # Pin bcrypt until passlib supports the latest
    "bcrypt==4.3.0",
    "pydantic-settings<3.0.0,>=2.2.1",
    "pyjwt<3.0.0,>=2.8.0",
    "structlog>=25.1.0",
    "orjson>=3.10.14",
    "redis[hiredis]>=5.2.1",
    "pillow>=11.1.0",
    "qdrant-client>=1.12.1",
    "sse-starlette>=2.2.1",
    "websockets>=15.0.1",
    "faster-whisper>=1.1.1",
    "kafka-python>=2.1.2",
    "chromadb>=1.0.8",
<<<<<<< HEAD
    "duckduckgo-search>=8.0.4",
    "playwright>=1.53.0",
    "sentence-transformers>=5.0.0",
    "posthog<6.0.0",
    "fastmcp>=2.10.2",
=======
    "pikepdf>=9.9.0",
    "pypdf2>=3.0.1",
    "reportlab>=4.4.2",
    "pdfminer-six>=20250506",
>>>>>>> 17f10fbf
]

[dependency-groups]
dev = [
    "huggingface-hub[cli]>=0.29.1",
    "ipython>=8.32.0",
    "markitdown>=0.0.1",
    "mypy>=1.15.0",
    "pandas-stubs>=2.2.3.241126",
    "pre-commit>=4.1.0",
    "pytest>=8.3.4",
    "ruff>=0.9.7",
    "types-passlib>=1.7.7.20241221",
    "coverage>=7.6.12",
    "pytest-asyncio>=0.25.3",
    "types-requests>=2.32.0.20250306",
    "pytest-rich>=0.2.0",
    "ipykernel>=6.29.5",
    "faiss-cpu>=1.11.0",
    "ipywidgets>=8.1.7",
]

[tool.mypy]
strict = true
exclude = ["venv", ".venv", "alembic"]

# 忽略指定位置的特定错误
[[tool.mypy.overrides]]
module = "app.rag.llm.completions"
disable_error_code = ["call-arg"]

[[tool.mypy.overrides]]
module = "transformers.*"
ignore_missing_imports = true

[tool.ruff]
target-version = "py312"
exclude = ["alembic", "scripts"]
line-length = 120

[tool.ruff.lint]
select = [
    "E",      # pycodestyle errors
    "W",      # pycodestyle warnings
    "F",      # pyflakes
    "I",      # isort
    "B",      # flake8-bugbear
    "C4",     # flake8-comprehensions
    "UP",     # pyupgrade
    "ARG001", # unused arguments in functions
]
ignore = [
    "E501", # line too long, handled by black
    "B008", # do not perform function calls in argument defaults
    "W191", # indentation contains tabs
    "B904", # Allow raising exceptions without from e, for HTTPException
    "C417",
]

[tool.ruff.lint.pyupgrade]
# Preserve types, even if a file imports `from __future__ import annotations`.
keep-runtime-typing = true


# [[tool.uv.index]]
# name = "ustc"
# url = "https://mirrors.ustc.edu.cn/pypi/simple"

# [[tool.uv.index]]
# name = "tsinghua"
# url = "https://mirrors.tuna.tsinghua.edu.cn/pypi/web/simple"<|MERGE_RESOLUTION|>--- conflicted
+++ resolved
@@ -47,18 +47,14 @@
     "faster-whisper>=1.1.1",
     "kafka-python>=2.1.2",
     "chromadb>=1.0.8",
-<<<<<<< HEAD
+    "pikepdf>=9.9.0",
+    "pypdf2>=3.0.1",
+    "reportlab>=4.4.2",
     "duckduckgo-search>=8.0.4",
     "playwright>=1.53.0",
     "sentence-transformers>=5.0.0",
     "posthog<6.0.0",
     "fastmcp>=2.10.2",
-=======
-    "pikepdf>=9.9.0",
-    "pypdf2>=3.0.1",
-    "reportlab>=4.4.2",
-    "pdfminer-six>=20250506",
->>>>>>> 17f10fbf
 ]
 
 [dependency-groups]
